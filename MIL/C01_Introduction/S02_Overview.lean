<<<<<<< HEAD
import Mathlib.Algebra.Group.Nat
=======
>>>>>>> 7ab6163b
import MIL.Common

open Nat

-- SOLUTIONS:
-- There are no exercises in this section.
/- TEXT:
Overview
--------

Put simply, Lean is a tool for building complex expressions in a formal language
known as *dependent type theory*.

.. index:: check, commands ; check

Every expression has a *type*, and you can use the `#check` command to
print it.
Some expressions have types like `ℕ` or `ℕ → ℕ`.
These are mathematical objects.
TEXT. -/
-- These are pieces of data.
-- QUOTE:
#check 2 + 2

def f (x : ℕ) :=
  x + 3

#check f
-- QUOTE.

/- TEXT:
Some expressions have type `Prop`.
These are mathematical statements.
TEXT. -/
-- These are propositions, of type `Prop`.
-- QUOTE:
#check 2 + 2 = 4

def FermatLastTheorem :=
  ∀ x y z n : ℕ, n > 2 ∧ x * y * z ≠ 0 → x ^ n + y ^ n ≠ z ^ n

#check FermatLastTheorem
-- QUOTE.

/- TEXT:
Some expressions have a type, `P`, where `P` itself has type `Prop`.
Such an expression is a proof of the proposition `P`.
TEXT. -/
-- These are proofs of propositions.
-- QUOTE:
theorem easy : 2 + 2 = 4 :=
  rfl

#check easy

theorem hard : FermatLastTheorem :=
  sorry

#check hard
-- QUOTE.

/- TEXT:
If you manage to construct an expression of type ``FermatLastTheorem`` and
Lean accepts it as a term of that type,
you have done something very impressive.
(Using ``sorry`` is cheating, and Lean knows it.)
So now you know the game.
All that is left to learn are the rules.

This book is complementary to a companion tutorial,
`Theorem Proving in Lean <https://leanprover.github.io/theorem_proving_in_lean4/>`_,
which provides a more thorough introduction to the underlying logical framework
and core syntax of Lean.
*Theorem Proving in Lean* is for people who prefer to read a user manual cover to cover before
using a new dishwasher.
If you are the kind of person who prefers to hit the *start* button and
figure out how to activate the potscrubber feature later,
it makes more sense to start here and refer back to
*Theorem Proving in Lean* as necessary.

Another thing that distinguishes *Mathematics in Lean* from
*Theorem Proving in Lean* is that here we place a much greater
emphasis on the use of *tactics*.
Given that we are trying to build complex expressions,
Lean offers two ways of going about it:
we can write down the expressions themselves
(that is, suitable text descriptions thereof),
or we can provide Lean with *instructions* as to how to construct them.
For example, the following expression represents a proof of the fact that
if ``n`` is even then so is ``m * n``:
TEXT. -/
-- Here are some proofs.
-- QUOTE:
example : ∀ m n : Nat, Even n → Even (m * n) := fun m n ⟨k, (hk : n = k + k)⟩ ↦
  have hmn : m * n = m * k + m * k := by rw [hk, mul_add]
  show ∃ l, m * n = l + l from ⟨_, hmn⟩
-- QUOTE.

/- TEXT:
The *proof term* can be compressed to a single line:
TEXT. -/
-- QUOTE:
example : ∀ m n : Nat, Even n → Even (m * n) :=
fun m n ⟨k, hk⟩ ↦ ⟨m * k, by rw [hk, mul_add]⟩
-- QUOTE.

/- TEXT:
The following is, instead, a *tactic-style* proof of the same theorem, where lines
starting with ``--`` are comments, hence ignored by Lean:
TEXT. -/
-- QUOTE:
example : ∀ m n : Nat, Even n → Even (m * n) := by
  -- Say m and n are natural numbers, and assume n=2*k.
  rintro m n ⟨k, hk⟩
  -- We need to prove m*n is twice a natural number. Let's show it's twice m*k.
  use m * k
  -- Substitute for n,
  rw [hk]
  -- and now it's obvious.
  ring
-- QUOTE.

/- TEXT:
As you enter each line of such a proof in VS Code,
Lean displays the *proof state* in a separate window,
telling you what facts you have already established and what
tasks remain to prove your theorem.
You can replay the proof by stepping through the lines,
since Lean will continue to show you the state of the proof
at the point where the cursor is.
In this example, you will then see that
the first line of the proof introduces ``m`` and ``n``
(we could have renamed them at that point, if we wanted to),
and also decomposes the hypothesis ``Even n`` to
a ``k`` and the assumption that ``n = 2 * k``.
The second line, ``use m * k``,
declares that we are going to show that ``m * n`` is even by
showing ``m * n = 2 * (m * k)``.
The next line uses the ``rewrite`` tactic
to replace ``n`` by ``2 * k`` in the goal,
and the ``ring`` tactic solves the resulting goal ``m * (2 * k) = 2 * (m * k)``.

The ability to build a proof in small steps with incremental feedback
is extremely powerful. For that reason,
tactic proofs are often easier and quicker to write than
proof terms.
There isn't a sharp distinction between the two:
tactic proofs can be inserted in proof terms,
as we did with the phrase ``by rw [hk, mul_add]`` in the example above.
We will also see that, conversely,
it is often useful to insert a short proof term in the middle of a tactic proof.
That said, in this book, our emphasis will be on the use of tactics.

In our example, the tactic proof can also be reduced to a one-liner:
TEXT. -/
-- QUOTE:
example : ∀ m n : Nat, Even n → Even (m * n) := by
  rintro m n ⟨k, hk⟩; use m * k; rw [hk]; ring
-- QUOTE.

/- TEXT:
Here we have used tactics to carry out small proof steps.
But they can also provide substantial automation,
and justify longer calculations and bigger inferential steps.
For example, we can invoke Lean's simplifier with
specific rules for simplifying statements about parity to
prove our theorem automatically.
TEXT. -/
-- QUOTE:
example : ∀ m n : Nat, Even n → Even (m * n) := by
  intros; simp [*, parity_simps]
-- QUOTE.

/- TEXT:
Another big difference between the two introductions is that
*Theorem Proving in Lean* depends only on core Lean and its built-in
tactics, whereas *Mathematics in Lean* is built on top of Lean's
powerful and ever-growing library, *Mathlib*.
As a result, we can show you how to use some of the mathematical
objects and theorems in the library,
and some of the very useful tactics.
This book is not meant to be used as an complete overview of the library;
the `community <https://leanprover-community.github.io/>`_
web pages contain extensive documentation.
Rather, our goal is to introduce you to the style of thinking that
underlies that formalization, and point out basic entry points
so that you are comfortable browsing the library and
finding things on your own.

Interactive theorem proving can be frustrating,
and the learning curve is steep.
But the Lean community is very welcoming to newcomers,
and people are available on the
`Lean Zulip chat group <https://leanprover.zulipchat.com/>`_ round the clock
to answer questions.
We hope to see you there, and have no doubt that
soon enough you, too, will be able to answer such questions
and contribute to the development of *Mathlib*.

So here is your mission, should you choose to accept it:
dive in, try the exercises, come to Zulip with questions, and have fun.
But be forewarned:
interactive theorem proving will challenge you to think about
mathematics and mathematical reasoning in fundamentally new ways.
Your life may never be the same.

*Acknowledgments.* We are grateful to Gabriel Ebner for setting up the
infrastructure for running this tutorial in VS Code,
and to Scott Morrison and Mario Carneiro for help porting it from Lean 4.
We are also grateful for help and corrections from
Takeshi Abe, Julian Berman, Alex Best,
Bulwi Cha, Bryan Gin-ge Chen, Steven Clontz, Mauricio Collaris, Johan Commelin, Mark Czubin,
Alexandru Duca, Denis Gorbachev, Winston de Greef,
Mathieu Guay-Paquet, Julian Külshammer,
Martin C. Martin,
Giovanni Mascellani, Isaiah Mindich, Hunter Monroe, Pietro Monticone, Oliver Nash,
Bartosz Piotrowski, Nicolas Rolland, Keith Rush, Guilherme Silva,
Pedro Sánchez Terraf,
Floris van Doorn, and Eric Wieser.
Our work has been partially supported by the Hoskinson Center for
Formal Mathematics.
TEXT. -/<|MERGE_RESOLUTION|>--- conflicted
+++ resolved
@@ -1,7 +1,3 @@
-<<<<<<< HEAD
-import Mathlib.Algebra.Group.Nat
-=======
->>>>>>> 7ab6163b
 import MIL.Common
 
 open Nat
